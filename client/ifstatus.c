--- conflicted
+++ resolved
@@ -355,23 +355,12 @@
 		if (ni_address_is_linklocal(ap) && !verbose)
 			continue;
 
-<<<<<<< HEAD
-		owner = ni_addrconf_type_to_name(ap->owner);
-		ni_address_format_flags(&buf, ap->family, ap->flags, "|");
-		if_printf("", "addr:", "%s %s/%u%s%s%s%s",
-			ni_addrfamily_type_to_name(ap->family),
-			ni_sockaddr_print(&ap->local_addr), ap->prefixlen,
-			buf.string ? " " : "", buf.string ? buf.string : "",
-			owner ? " [" : "", owner ? owner : "", owner ? "]" : "");
-		ni_stringbuf_destroy(&buf);
-=======
 		if_printf("", "addr:", "%s %s/%u",
 			ni_addrfamily_type_to_name(ap->family),
 			ni_sockaddr_print(&ap->local_addr), ap->prefixlen);
 
 		if ((owner = ni_addrconf_type_to_name(ap->owner)))
 			printf(" [%s]", owner);
->>>>>>> ae86c237
 
 		if (verbose) {
 			ni_address_format_flags(&buf, ap->family, ap->flags, "|");
