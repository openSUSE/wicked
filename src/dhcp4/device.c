--- conflicted
+++ resolved
@@ -624,11 +624,7 @@
 {
 	ni_netconfig_t *nc;
 	ni_netdev_t *ifp;
-<<<<<<< HEAD
-	unsigned long sec;
-=======
 	unsigned int sec;
->>>>>>> 00b61cf6
 
 	ni_dhcp4_device_drop_buffer(dev);
 	dev->failed = 0;
@@ -647,10 +643,6 @@
 
 	if (dev->defer.timer)
 		ni_timer_cancel(dev->defer.timer);
-<<<<<<< HEAD
-	dev->defer.timer = ni_timer_register(sec * 1000, ni_dhcp4_device_start_delayed, dev);
-=======
->>>>>>> 00b61cf6
 
 	dev->defer.timer = ni_timer_register(NI_TIMEOUT_FROM_SEC(sec),
 			ni_dhcp4_device_start_delayed, dev);
